"""Functions for manipulating graphs."""

from typing import Any, Tuple

import numpy as np
import pandas as pd
<<<<<<< HEAD
=======
from numpy import ndarray
from scipy.spatial.distance import cdist
>>>>>>> 765e1b7d

import modules.iterable_funcs as itf
from modules.typing import array_like, func_ab


def adj_list_to_matrix(graph: dict) -> ndarray:
    """
    Convert an adjacency list to an adjacency matrix.

    Parameters
    ----------
    graph : dict
        Adjacency list.
        graph[u][v] is the weight from node u to node v.
        There must be a key for each node u in the graph.

    Returns
    -------
    adj_matrix : ndarray
        Adjacency matrix.

    Examples
    --------
    >>> graph = {0: {}, 1: {}, 2: {1: 10}}

    >>> adj_list_to_matrix(graph)
    array([[nan, nan, nan],
           [nan, nan, nan],
           [nan, 10., nan]])

    """
    n_nodes = len(graph)

    adj_matrix = np.full((n_nodes, n_nodes), np.nan)

    for u in graph:
        for v in graph[u]:
            adj_matrix[u, v] = graph[u][v]

    return adj_matrix


def adj_matrix_to_list(adj_matrix: array_like) -> dict:
    """
    Convert an adjacency matrix to an adjacency list.

    Parameters
    ----------
    adj_matrix : (N, N) array_like
        Adjacency matrix of N nodes.

    Returns
    -------
    graph : dict
        Adjacency list.
        graph[u][v] is the weight from node u to node v.

    Examples
    --------
    >>> mat = [[np.nan, 3, 10], [np.nan, np.nan, 5], [np.nan, np.nan, np.nan]]

    >>> adj_matrix_to_list(mat)
    {0: {1: 3, 2: 10}, 1: {2: 5}, 2: {}}

    """
    n_nodes = len(adj_matrix)
    graph: dict = {i: {} for i in range(n_nodes)}

    for u in range(n_nodes):
        for v in range(n_nodes):
            element = adj_matrix[u][v]

            if ~np.isnan(element):
                graph[u][v] = element

    return graph


def dag_shortest_paths(graph: dict, order: array_like, source_nodes: set) -> Tuple[dict, dict]:
    """
    Compute shortest path to each node on a directed acyclic graph.

    Parameters
    ----------
    graph : dict
        Adjacency list.
        graph[u][v] is the weight from node u to node v.
        Therarray_likee a key for each node u in the graph.
    order : array_like
        Topological ordering of the nodes.
        For each edge u to v, u comes before v in the ordering.
    source_nodes : set
        Set of source nodes.
        The shortest path can begin at any of these nodes.

    Returns
    -------
    prev : dict
        For each node u in the graph, prev[u] is the previous node
        on the shortest path to u.
    dist : dict
        For each node u in the graph, dist[u] is the total distance (weight)
        of the shortest path to u.

    Examples
    --------
    >>> graph = {0: {1: 10, 2: 20}, 1: {3: 5}, 2: {3: 8, 8: 15}, 3: {8: 6}, 8: {}}
    >>> order = graph.keys()
    >>> source_nodes = {0, 1}

    >>> prev, dist = dag_shortest_paths(graph, order, source_nodes)

    >>> prev
    {0: nan, 1: nan, 2: 0, 3: 1, 8: 3}

    >>> dist
    {0: 0, 1: 0, 2: 20, 3: 5, 8: 11}

    """
    dist = {v: np.inf for v in graph}
    prev = {v: np.nan for v in graph}

    for v in source_nodes:
        dist[v] = 0

    for u in order:
        for v in graph[u]:
            weight = graph[u][v]

            if dist[v] > dist[u] + weight:
                # Relax the edge
                dist[v] = dist[u] + weight
                prev[v] = u

    return prev, dist


def trace_path(prev: dict, target_node: Any) -> list:
    """
    Trace back a path through a graph.

    Parameters
    ----------
    prev : dict
        For each node u in the graph, prev[u] is the previous node
        on the path to u.
    target_node : any type
        Last node in the path.

    Returns
    -------
    list
        Path from source to last node.

    Examples
    --------
    >>> prev = {'a': np.nan, 'b': np.nan, 'c': 'a', 'd': 'b', 'e': 'd'}

    >>> trace_path(prev, 'e')
    ['b', 'd', 'e']

    """
    u, path = target_node, [target_node]

    while pd.notnull(u):

        u = prev[u]
        path.append(u)

    # Exclude the last element because it is NaN (no previous node)
    path = path[:-1]

    # Reverse the list to get the path in order
    return path[::-1]


def labelled_nodes_to_graph(node_labels: dict, label_adj_list: dict) -> dict:
    """
    Create an adjacency list from a set of labelled nodes.

    The weight between pairs of labels is specified.

    If nodes u and v have labels A and B,
    and this pair of labels invokes a weight of w,
    then the output adjacency list has a weight of w from node u to node v.

    Parameters
    ----------
    node_labels : dict
        node_labels[u] is the label of node u.
    label_adj_list : dict
        Adjacency list for the labels.
        label_adj_list[A][B] is the weight from label A to label B.
        There must be a key for each label.

    Returns
    -------
    graph : dict
        Adjacency list.

    Examples
    --------
    >>> node_labels = {0: 'dog', 1: 'cat', 2: 'sheep'}

    >>> label_adj_list = {'dog': {'cat': 10}, 'cat': {'dog': -1, 'sheep': 9}, 'sheep': {}}

    >>> labelled_nodes_to_graph(node_labels, label_adj_list)
    {0: {1: 10}, 1: {0: -1, 2: 9}, 2: {}}

    """
    nodes = node_labels.keys()

    graph: dict = {v: {} for v in nodes}

    for u in nodes:
        label_u = node_labels[u]

        for v in nodes:
            label_v = node_labels[v]

            if label_v in label_adj_list[label_u]:

                graph[u][v] = label_adj_list[label_u][label_v]

    return graph


<<<<<<< HEAD
def points_to_graph(dist_matrix, labels, expected_dists, weight_func):
=======
def points_to_graph(points: ndarray, labels: ndarray, expected_dists: dict, weight_func: func_ab) -> dict:
>>>>>>> 765e1b7d
    """
    Construct a weighted graph from a set of labelled points in space.

    Parameters
    ----------
    dist_matrix : ndarray
        Distance matrix of the points.
    labels : array_like
        Label of each point.
    expected_dists : dict
        The expected distance between pairs of labels.
        expected_dists[A][B] is the expected distance from a
        point with label A to a point with label B.
    weight_func : function
        Cost function that takes two arrays as input.

    Returns
    -------
    dict
        Graph representation of the points as an adjacency list.

    Examples
    --------
    >>> from scipy.spatial.distance import cdist

    >>> points = np.array([[0, 3], [0, 10], [2, 3]])
    >>> labels = [0, 1, 1]
    >>> expected_dists = {0: {1: 5}, 1: {}}
    >>> weight_func = lambda a, b: abs(a - b)

    >>> dist_matrix = cdist(points, points)
    >>> points_to_graph(dist_matrix, labels, expected_dists, weight_func)
    {0: {1: 2.0, 2: 3.0}, 1: {}, 2: {}}

    """
    label_dict = itf.iterable_to_dict(labels)

    # Expected distances between points
    adj_list_expected = labelled_nodes_to_graph(label_dict, expected_dists)
    dist_matrix_expected = adj_list_to_matrix(adj_list_expected)

    # Adjacency matrix defined by a weight function
    adj_matrix = weight_func(dist_matrix, dist_matrix_expected)

    return adj_matrix_to_list(adj_matrix)<|MERGE_RESOLUTION|>--- conflicted
+++ resolved
@@ -4,11 +4,6 @@
 
 import numpy as np
 import pandas as pd
-<<<<<<< HEAD
-=======
-from numpy import ndarray
-from scipy.spatial.distance import cdist
->>>>>>> 765e1b7d
 
 import modules.iterable_funcs as itf
 from modules.typing import array_like, func_ab
@@ -236,11 +231,7 @@
     return graph
 
 
-<<<<<<< HEAD
 def points_to_graph(dist_matrix, labels, expected_dists, weight_func):
-=======
-def points_to_graph(points: ndarray, labels: ndarray, expected_dists: dict, weight_func: func_ab) -> dict:
->>>>>>> 765e1b7d
     """
     Construct a weighted graph from a set of labelled points in space.
 
